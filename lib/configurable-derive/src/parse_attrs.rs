use proc_macro2::{Literal, TokenStream};
use quote::{ToTokens, TokenStreamExt};
use syn::spanned::Spanned;
use syn::{Lit, LitStr};

use crate::errors::Errors;

/// A description of a `#[configurable(...)]` struct.
///
/// Defaults to the docstring if one is present, or `#[configurable(description = "...")]`
/// if one is provided.
#[derive(Debug)]
pub struct Description {
    /// Whether the description was an explicit annotation or whether it was a doc string.
    explicit: bool,
    content: syn::LitStr,
}

impl ToTokens for Description {
    fn to_tokens(&self, tokens: &mut TokenStream) {
        let content = self.content.value();
        tokens.append(Literal::string(content.trim_end()))
    }
}

/// Attributes applied to a field of a `#[configurable(...)]` struct.
#[derive(Default, Debug)]
pub struct FieldAttrs {
    pub skip: bool,
    pub required: bool,
    pub deprecated: bool,
    pub flatten: bool,

    /// Default fn from serde
    pub rename: Option<LitStr>,
    pub default: Option<LitStr>,
    pub format: Option<LitStr>,
    pub serde_with: Option<LitStr>,
    pub description: Option<Description>,
    pub example: Option<syn::Lit>,
}

impl FieldAttrs {
    pub fn parse(errs: &Errors, field: &syn::Field) -> Self {
        let mut this = Self::default();

        for attr in &field.attrs {
            if is_doc_attr(attr) {
                parse_attr_doc(errs, attr, &mut this.description);
                continue;
            }

            // handle serde attributes, e.g. default
            if is_serde_attr(attr) {
                if let Some(ml) = attr_to_meta_list(errs, attr) {
                    for meta in &ml.nested {
                        if let Some(m) = errs.expect_nested_meta(meta) {
                            let name = m.path();

                            if name.is_ident("default") {
                                if let Some(m) = errs.expect_meta_name_value(m) {
                                    parse_attr_litstr(errs, m, &mut this.default)
                                } else {
                                    this.default = Some(LitStr::new("", m.span()))
                                }
                            } else if name.is_ident("with") {
                                if let Some(m) = errs.expect_meta_name_value(m) {
                                    parse_attr_litstr(errs, m, &mut this.serde_with)
                                }
                            } else if name.is_ident("rename") {
                                if let Some(m) = errs.expect_meta_name_value(m) {
                                    parse_attr_litstr(errs, m, &mut this.rename)
                                }
                            } else if name.is_ident("flatten") {
                                this.flatten = true
                            } else if name.is_ident("skip") {
                                this.skip = true;
                                return this;
                            }
                        };
                    }
                }

                continue;
            }

            let ml = if let Some(ml) = configurable_attr_to_meta_list(errs, attr) {
                ml
            } else {
                continue;
            };

            for meta in &ml.nested {
                let meta = if let Some(m) = errs.expect_nested_meta(meta) {
                    m
                } else {
                    continue;
                };
                let name = meta.path();

                if name.is_ident("required") {
                    this.required = true
                } else if name.is_ident("example") {
                    if let Some(m) = errs.expect_meta_name_value(meta) {
                        parse_attr_lit(errs, m, &mut this.example)
                    }
                } else if name.is_ident("description") {
                    if let Some(m) = errs.expect_meta_name_value(meta) {
                        parse_attr_description(errs, m, &mut this.description)
                    }
                } else if name.is_ident("format") {
                    if let Some(m) = errs.expect_meta_name_value(meta) {
                        parse_attr_litstr(errs, m, &mut this.format)
                    }
                } else if name.is_ident("skip") {
                    this.skip = true;
                } else {
                    errs.err(
                        &meta,
                        concat!(
                            "Invalid `configurable` attribute\n",
                            "Expected one of: `default`, `description`, `required`, `examples`"
                        ),
                    )
                }
            }
        }

        this
    }
}

fn parse_attr_description(errs: &Errors, m: &syn::MetaNameValue, slot: &mut Option<Description>) {
    let lit_str = if let Some(lit_str) = errs.expect_lit_str(&m.lit) {
        lit_str
    } else {
        return;
    };

    // Don't allow multiple explicit (non doc-comment) descriptions
    if let Some(description) = slot {
        if description.explicit {
            errs.duplicate_attrs("description", &description.content, lit_str);
        }
    }

    *slot = Some(Description {
        explicit: true,
        content: lit_str.clone(),
    });
}

/// Represents a `#[derive(FromArgs)]` type's top-level attributes.
#[derive(Default, Debug)]
pub struct TypeAttrs {
    pub name: Option<syn::LitStr>,
    pub title: Option<syn::LitStr>,
    pub description: Option<Description>,
    pub component_type: Option<syn::Ident>,

    // serde's attributes
    pub rename_all: Option<syn::LitStr>,
    pub tag: Option<LitStr>,
    pub untagged: bool,
}

impl TypeAttrs {
    pub fn parse(errs: &Errors, input: &syn::DeriveInput) -> Self {
        let mut this = TypeAttrs::default();

        for attr in &input.attrs {
            if is_doc_attr(attr) {
                parse_attr_doc(errs, attr, &mut this.description);
                continue;
            }

            if is_serde_attr(attr) {
                if let Some(ml) = attr_to_meta_list(errs, attr) {
                    for meta in &ml.nested {
                        if let Some(m) = errs.expect_nested_meta(meta) {
                            let name = m.path();

                            if name.is_ident("rename_all") {
                                if let Some(m) = errs.expect_meta_name_value(m) {
                                    parse_attr_litstr(errs, m, &mut this.rename_all)
                                }
                            } else if name.is_ident("tag") {
                                if let Some(m) = errs.expect_meta_name_value(m) {
                                    parse_attr_litstr(errs, m, &mut this.tag)
                                }
                            } else if name.is_ident("untagged") {
                                this.untagged = true
                            }
                        };
                    }
                }

                continue;
            }

            let ml = if let Some(ml) = configurable_attr_to_meta_list(errs, attr) {
                ml
            } else {
                continue;
            };

            for meta in &ml.nested {
                let meta = if let Some(m) = errs.expect_nested_meta(meta) {
                    m
                } else {
                    continue;
                };

                let name = meta.path();
                if name.is_ident("description") {
                    if let Some(m) = errs.expect_meta_name_value(meta) {
                        parse_attr_description(errs, m, &mut this.description);
                    }
                } else if name.is_ident("name") {
                    if let Some(m) = errs.expect_meta_name_value(meta) {
                        parse_attr_litstr(errs, m, &mut this.name);
                    }
                } else if name.is_ident("title") {
                    if let Some(m) = errs.expect_meta_name_value(meta) {
                        parse_attr_litstr(errs, m, &mut this.title);
                    }
                } else if name.is_ident("source")
                    || name.is_ident("transform")
                    || name.is_ident("sink")
                    || name.is_ident("provider")
                {
                    this.component_type = name.get_ident().cloned();
                } else if name.is_ident("rename_all") {
                    if let Some(m) = errs.expect_meta_name_value(meta) {
                        parse_attr_litstr(errs, m, &mut this.rename_all);
                    }
                } else {
                    errs.err(
                        &meta,
                        concat!(
                            "Invalid type-level `configurable_component` attribute\n",
                            "Expected one of: `name`, `description`, `title`, `source`, ",
                            "`transform`, `sink`, `provider`",
                        ),
                    )
                }
            }
        }

        this
    }
}

pub fn parse_attr_doc(errors: &Errors, attr: &syn::Attribute, slot: &mut Option<Description>) {
    let nv = if let Some(nv) = attr_to_meta_name_value(errors, attr) {
        nv
    } else {
        return;
    };

    // Don't replace an existing description.
    if slot.as_ref().map(|d| d.explicit).unwrap_or(false) {
        return;
    }

    if let Some(lit_str) = errors.expect_lit_str(&nv.lit) {
        let lit_str = if let Some(previous) = slot {
            let previous = &previous.content;
            let previous_span = previous.span();

<<<<<<< HEAD
            LitStr::new(&(previous.value() + "\n" + &*lit_str.value()), previous_span)
=======
            LitStr::new(
                &(previous.value() + "\n" + &*lit_str.value()),
                previous_span,
            )
>>>>>>> 1247ab63
        } else {
            lit_str.clone()
        };

        *slot = Some(Description {
            explicit: false,
            content: lit_str,
        });
    }
}

/// Checks for `#[doc ...]`, which is generated by doc comments.
pub fn is_doc_attr(attr: &syn::Attribute) -> bool {
    is_matching_attr("doc", attr)
}

fn is_serde_attr(attr: &syn::Attribute) -> bool {
    is_matching_attr("serde", attr)
}

// Whether the attribute is one like `#[<name> ...]`
fn is_matching_attr(name: &str, attr: &syn::Attribute) -> bool {
    attr.path.segments.len() == 1 && attr.path.segments[0].ident == name
}

/// Checks for `#[configurable ...]`
fn is_configurable_attr(attr: &syn::Attribute) -> bool {
    is_matching_attr("configurable", attr)
}

fn attr_to_meta_subtype<R: Clone>(
    errors: &Errors,
    attr: &syn::Attribute,
    f: impl FnOnce(&syn::Meta) -> Option<&R>,
) -> Option<R> {
    match attr.parse_meta() {
        Ok(meta) => f(&meta).cloned(),
        Err(e) => {
            errors.push(e);
            None
        }
    }
}

fn attr_to_meta_list(errors: &Errors, attr: &syn::Attribute) -> Option<syn::MetaList> {
    attr_to_meta_subtype(errors, attr, |m| errors.expect_meta_list(m))
}

fn attr_to_meta_name_value(errors: &Errors, attr: &syn::Attribute) -> Option<syn::MetaNameValue> {
    attr_to_meta_subtype(errors, attr, |m| errors.expect_meta_name_value(m))
}

/// Filters out non-`#[configurable(...)]` attributes and converts to `syn::MetaList`.
fn configurable_attr_to_meta_list(errors: &Errors, attr: &syn::Attribute) -> Option<syn::MetaList> {
    if !is_configurable_attr(attr) {
        return None;
    }
    attr_to_meta_list(errors, attr)
}

pub fn parse_attr_litstr(errs: &Errors, m: &syn::MetaNameValue, slot: &mut Option<LitStr>) {
    let lit_str = if let Some(lit_str) = errs.expect_lit_str(&m.lit) {
        lit_str
    } else {
        return;
    };

    *slot = Some(lit_str.clone())
}

pub fn parse_attr_lit(_errs: &Errors, m: &syn::MetaNameValue, slot: &mut Option<Lit>) {
    *slot = Some(m.lit.clone());
}<|MERGE_RESOLUTION|>--- conflicted
+++ resolved
@@ -268,14 +268,10 @@
             let previous = &previous.content;
             let previous_span = previous.span();
 
-<<<<<<< HEAD
-            LitStr::new(&(previous.value() + "\n" + &*lit_str.value()), previous_span)
-=======
             LitStr::new(
                 &(previous.value() + "\n" + &*lit_str.value()),
                 previous_span,
             )
->>>>>>> 1247ab63
         } else {
             lit_str.clone()
         };
