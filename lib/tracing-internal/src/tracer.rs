--- conflicted
+++ resolved
@@ -42,11 +42,7 @@
     fn new_span_id(&self) -> SpanId;
 }
 
-<<<<<<< HEAD
-fn current_trace_state(span: &Span, parent_cx: &Context) -> (bool, TraceId, bool, TraceFlags) {
-=======
 fn current_trace_state(span: &Span, parent_cx: &TraceContext) -> (TraceId, TraceFlags) {
->>>>>>> 10554c8d
     if parent_cx.has_active_span() {
         let span = parent_cx.span();
         let sc = span.span_context();
