[package]
name = "tracing-internal"
version = "0.1.0"
edition = "2021"
publish = false

[dependencies]
event = { path = "../event" }
lazy_static = { version = "1.4.0" }
tracing = { version = "0.1.32" }
<<<<<<< HEAD
tracing-core = { version = "0.1.23" }
tracing-subscriber = { version = "0.3.10" }
=======
tracing-core = { version = "0.1.24" }
tracing-subscriber = { version = "0.3.9" }
>>>>>>> b53527d3
<|MERGE_RESOLUTION|>--- conflicted
+++ resolved
@@ -8,10 +8,5 @@
 event = { path = "../event" }
 lazy_static = { version = "1.4.0" }
 tracing = { version = "0.1.32" }
-<<<<<<< HEAD
-tracing-core = { version = "0.1.23" }
 tracing-subscriber = { version = "0.3.10" }
-=======
-tracing-core = { version = "0.1.24" }
-tracing-subscriber = { version = "0.3.9" }
->>>>>>> b53527d3
+tracing-core = { version = "0.1.24" }