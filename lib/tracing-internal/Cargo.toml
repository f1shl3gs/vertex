--- conflicted
+++ resolved
@@ -7,11 +7,6 @@
 [dependencies]
 event = { path = "../event" }
 lazy_static = { version = "1.4.0" }
-<<<<<<< HEAD
 tracing = { version = "0.1.32" }
-tracing-core = { version = "0.1.21" }
-=======
-tracing = { version = "0.1.31" }
 tracing-core = { version = "0.1.23" }
->>>>>>> 4f24642d
 tracing-subscriber = { version = "0.3.9" }