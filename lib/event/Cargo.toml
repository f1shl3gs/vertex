[package]
name = "event"
version = "0.1.0"
edition = "2021"
publish = false

[build-dependencies]
prost-build = { version = "0.9.0"}

[dev-dependencies]
async-trait = { version = "0.1.52" }
indoc = { version = "1" }
serde_yaml = { version = "0.8.23" }

[dependencies]
atomig = { version = "0.3.3", features = ["derive", "serde"] }
buffers = { path = "../buffers" }
bytes = { version = "1.1.0", default-features = false, features = ["serde"] }
chrono = { version = "0.4.19", features = ["serde"] }
futures = { version = "0.3.21", default-features = false, features = ["std"] }
log_schema = { path = "../log_schema" }
pin-project = { version = "1.0.10", default-features = false }
prost = { version = "0.9.0", default-features = false, features = ["std"] }
prost-types = { version = "0.9.0", default-features = false }
rand = { version = "0.8.5" }
serde = { version = "1.0.136", features = ["derive"] }
serde_json = { version = "1.0.79" }
serde_yaml = { version = "0.8.23" }
shared = { path = "../shared" }
substring = { version = "1.4.5" }
tokio = { version = "1.17.0", default-features = false, features = ["sync"] }
<<<<<<< HEAD
tracing = { version = "0.1.31", default-features = false }
=======
tracing = { version = "0.1.30", default-features = false }
>>>>>>> 42d6e39b
<|MERGE_RESOLUTION|>--- conflicted
+++ resolved
@@ -29,8 +29,4 @@
 shared = { path = "../shared" }
 substring = { version = "1.4.5" }
 tokio = { version = "1.17.0", default-features = false, features = ["sync"] }
-<<<<<<< HEAD
-tracing = { version = "0.1.31", default-features = false }
-=======
-tracing = { version = "0.1.30", default-features = false }
->>>>>>> 42d6e39b
+tracing = { version = "0.1.31", default-features = false }