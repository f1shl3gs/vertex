--- conflicted
+++ resolved
@@ -383,16 +383,10 @@
         self.0.contains_key(&(key.into()))
     }
 
-<<<<<<< HEAD
-    #[inline]
-    pub fn clear(&mut self) {
-        self.0.clear()
-=======
     pub fn with(&self, key: impl Into<Key>, value: impl Into<Value>) -> Self {
         let mut new = self.clone();
         new.0.insert(key.into(), value.into());
         new
->>>>>>> 9945d420
     }
 }
 
