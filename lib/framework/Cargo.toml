[package]
name = "framework"
version = "0.1.0"
edition = "2021"
publish = false

[features]
default = ["listenfd", "sources-utils-tcp-keepalive"]

sources-utils-tcp-socket = []
sources-utils-tcp-keepalive = ["sources-utils-tcp-socket"]
test-util = []
tokio-console = ["console-subscriber", "tokio/tracing"]

[dev-dependencies]
pretty_assertions = { version = "1.3.0" }
proptest = { version = "1.1.0" }
rand = { version = "0.8.5" }
rand_distr = { version = "0.4.3", default-features = false }
tempfile = { version = "3.5.0" }
testify = { path = "../testify" }
tokio = { version = "1.27.0", features = ["test-util"] }
tokio-test = { version = "0.4.2" }
tower-test = { version = "0.4.0" }

[dependencies]
atty = { version = "0.2.14", default-features = false }
async-stream = { version = "0.3.5" }
async-trait = { version = "0.1.68" }
backoff = { path = "../backoff" }
buffers = { path = "../buffers" }
bytes = { version = "1.4.0", default-features = false, features = ["serde"] }
chrono = { version = "0.4.24", default-features = false }
chrono-tz = { version = "0.8.2", default-features = false, features = ["serde"] }
codecs = { path = "../codecs" }
configurable = { path = "../configurable" }
console-subscriber = { version = "0.1.8", optional = true }
dyn-clone = { version = "1.0.11" }
encoding_rs = { version = "0.8.32", features = ["serde"]}
event = { path = "../event" }
# TODO: framework should not exit if any error happened
exitcode = { version = "1.1.2" }
flate2 = { version = "1.0.25" }
futures = { version = "0.3.28", default-features = false }
futures-util = { version = "0.3.27", default-features = false }
glob = { version = "0.3.1" }
headers = { version = "0.3.8" }
humanize = { git = "https://github.com/f1shl3gs/humanize", default-features = false, features = ["duration", "bytes", "serde"], rev = "bf61d1d7a8cf282ce95017e98bb0b29c4dd0d98a" }
hostname = { version = "0.3.1" }
http = { version = "0.2.9", default-features = false }
hyper = { version = "0.14.26", features = ["client", "runtime", "http1", "http2", "server", "stream"] }
hyper-proxy = { git = "https://github.com/f1shl3gs/hyper-proxy", rev = "0f27fe6d46a7645c8878438100ac4ce32be2d8e0", default-features = false, features = ["rustls"] }
hyper-rustls = { version = "0.24.0", default-features = false }
indexmap = { version = "1.9.3", default-features = false, features = ["serde"] }
inventory = { version = "0.3.5" }
listenfd = { version = "1.0.1", default-features = false, optional = true }
log_schema = { path = "../log_schema" }
lookup = { path = "../lookup" }
measurable = { path = "../measurable" }
memchr = { version = "2.5.0", default-features = false}
metrics = { path = "../metrics" }
# wired feature requirement, see: https://docs.rs/notify/latest/notify/#crossbeam-channel--tokio
notify = { version = "5.1.0", default-features = false, features = ["macos_kqueue"] }
no-proxy = { version = "0.3.2" }
num_cpus = { version = "1.15.0" }
once_cell = { version = "1.17", default-features = false }
pem = { version = "2.0.1", default-features = false, features = ["std"] }
percent-encoding = { version = "2.2.0", default-features = false }
pin-project = { version = "1.0.12" }
<<<<<<< HEAD
pkcs8 = { version = "0.10.2", default-features = false, features = ["pkcs5", "std", "encryption"] }
regex = { version = "1.8.0" }
rustls = { version = "0.21.0", default-features = false, features = ["dangerous_configuration"] }
rustls-native-certs = { version = "0.6.2", default-features = false }
rustls-pemfile = { version = "1.0.2", default-features = false }
=======
regex = { version = "1.8.1" }
>>>>>>> bcb0891d
smallvec = { version = "1.10.0", features = ["union"] }
serde = { version = "1.0.160", default-features = false, features = ["derive", "std"] }
serde_json = { version = "1.0.96", default-features = false }
serde_regex = { path = "../serde_regex" }
serde_yaml = { version = "0.9.21" }
snap = { version = "1.1.0", default-features = false }
socket2 = { version = "0.5.2", default-features = false }
syslog_loose = { version = "0.18.0", default-features = false }
thiserror = { version = "1.0.40" }
tokio = { version = "1.27.0", features = ["time", "net", "signal", "fs", "rt-multi-thread"] }
tokio-rustls = { version = "0.24.0", default-features = false }
tokio-stream = { version = "0.1.12", features = ["time", "net"] }
tokio-util = { version = "0.7.7", default-features = false, features = ["codec", "time", "net", "io"] }
tower = { version = "0.4.13", default-features = false, features = ["buffer", "limit", "retry", "timeout", "util"] }
tracing = { version = "0.1.37", default-features = false }
tracing-core = { version = "0.1.30", default-features = false }
tracing-internal = { path = "../tracing-internal" }
tracing-futures = { version = "0.2.5", default-features = false, features = ["futures-03"] }
tracing-limit = { path = "../tracing-limit" }
tracing-log = { version = "0.1.3", default-features = false, features = ["std", "log-tracer"] }
tracing-subscriber = { version = "0.3.17", default-features = false, features = ["env-filter", "json", "ansi"] }
tripwire = { path = "../tripwire" }
twox-hash = { version = "1.6.3", default-features = false }
typetag = { version = "0.2.8" }
url = { version = "2.3.1", features = ["serde"] }

[target.'cfg(unix)'.dependencies]
nix = { version = "0.26.2" }<|MERGE_RESOLUTION|>--- conflicted
+++ resolved
@@ -67,15 +67,11 @@
 pem = { version = "2.0.1", default-features = false, features = ["std"] }
 percent-encoding = { version = "2.2.0", default-features = false }
 pin-project = { version = "1.0.12" }
-<<<<<<< HEAD
 pkcs8 = { version = "0.10.2", default-features = false, features = ["pkcs5", "std", "encryption"] }
-regex = { version = "1.8.0" }
+regex = { version = "1.8.1" }
 rustls = { version = "0.21.0", default-features = false, features = ["dangerous_configuration"] }
 rustls-native-certs = { version = "0.6.2", default-features = false }
 rustls-pemfile = { version = "1.0.2", default-features = false }
-=======
-regex = { version = "1.8.1" }
->>>>>>> bcb0891d
 smallvec = { version = "1.10.0", features = ["union"] }
 serde = { version = "1.0.160", default-features = false, features = ["derive", "std"] }
 serde_json = { version = "1.0.96", default-features = false }
