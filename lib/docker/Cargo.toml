[package]
name = "docker"
version = "0.1.0"
edition = "2024"

[dev-dependencies]
tokio = { version = "1.48.0", default-features = false, features = ["macros"]}

[dependencies]
bytes = { version = "1.10.1", default-features = false }
chrono = { version = "0.4.42", default-features = false, features = ["serde"] }
futures = { version = "0.3.31", default-features = false }
http = { version = "1.3.1", default-features = false }
<<<<<<< HEAD
hyper = { version = "1.8.1", default-features = false }
hyper-util = { version = "0.1.17", default-features = false, features = ["client", "http1"] }
=======
hyper = { version = "1.8.0", default-features = false }
hyper-util = { version = "0.1.18", default-features = false, features = ["client", "http1"] }
>>>>>>> e45efba2
http-body-util = { version = "0.1.3", default-features = false }
hyper-unix = { path = "../hyper-unix" }
percent-encoding = { version = "2.3.2", default-features = false }
serde = { version = "1.0.228", default-features = false, features = ["derive"] }
serde_json = { version = "1.0.145", default-features = false, features = ["std"] }
tokio-util = { version = "0.7.17", default-features = false, features = ["codec", "io"] }<|MERGE_RESOLUTION|>--- conflicted
+++ resolved
@@ -11,13 +11,8 @@
 chrono = { version = "0.4.42", default-features = false, features = ["serde"] }
 futures = { version = "0.3.31", default-features = false }
 http = { version = "1.3.1", default-features = false }
-<<<<<<< HEAD
 hyper = { version = "1.8.1", default-features = false }
-hyper-util = { version = "0.1.17", default-features = false, features = ["client", "http1"] }
-=======
-hyper = { version = "1.8.0", default-features = false }
 hyper-util = { version = "0.1.18", default-features = false, features = ["client", "http1"] }
->>>>>>> e45efba2
 http-body-util = { version = "0.1.3", default-features = false }
 hyper-unix = { path = "../hyper-unix" }
 percent-encoding = { version = "2.3.2", default-features = false }
