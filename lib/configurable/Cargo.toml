[package]
name = "configurable"
version = "0.1.0"
edition = "2021"
publish = false

[dev-dependencies]
humanize = { git = "https://github.com/f1shl3gs/humanize", default-features = false, features = ["duration", "serde"], rev = "3ce391414e9417c36ca386b50ef82e6d2e1882dd" }
serde_yaml = { version = "0.9.32", default-features = false }

[dependencies]
configurable-derive = { path = "../configurable-derive" }
<<<<<<< HEAD
inventory = { version = "0.3.15", default-features = false }
indexmap = { version = "2.2.4", default-features = false, features = ["serde", "std"] }
=======
indexmap = { version = "2.2.5", default-features = false, features = ["serde", "std"] }
>>>>>>> a2b3845b
serde = { version = "1.0.197", default-features = false }
serde_json = { version = "1.0.114", default-features = false }

# externals
chrono-tz = { version = "0.8.6", default-features = false }
encoding_rs = { version = "0.8.33", default-features = false }
event = { path = "../event" }
http = { version = "0.2.11", default-features = false }
regex = { version = "1.10.3", default-features = false }
url = { version = "2.5.0", default-features = false }
value = { path = "../value" }<|MERGE_RESOLUTION|>--- conflicted
+++ resolved
@@ -10,12 +10,8 @@
 
 [dependencies]
 configurable-derive = { path = "../configurable-derive" }
-<<<<<<< HEAD
 inventory = { version = "0.3.15", default-features = false }
-indexmap = { version = "2.2.4", default-features = false, features = ["serde", "std"] }
-=======
 indexmap = { version = "2.2.5", default-features = false, features = ["serde", "std"] }
->>>>>>> a2b3845b
 serde = { version = "1.0.197", default-features = false }
 serde_json = { version = "1.0.114", default-features = false }
 
