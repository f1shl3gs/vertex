use std::collections::HashMap;
use std::path::PathBuf;
use std::time::Duration;

use argh::FromArgs;
use configurable::component::{
    ExtensionDescription, ProviderDescription, SinkDescription, SourceDescription,
    TransformDescription,
};
use exitcode::ExitCode;
use framework::{config, get_version, signal, topology, SignalTo};
use tokio_stream::wrappers::UnboundedReceiverStream;
use tokio_stream::StreamExt;
use tracing::{error, info, warn};
#[cfg(feature = "extensions-healthcheck")]
use vertex::extensions::healthcheck;
#[cfg(feature = "extensions-heartbeat")]
use vertex::extensions::heartbeat;

use crate::{top, validate};

const DEFAULT_BLOCKING_THREAD_KEEPALIVE: u64 = 30;

#[derive(FromArgs)]
#[argh(description = "Vertex is an all-in-one collector for metrics, logs and traces")]
pub struct RootCommand {
    #[argh(switch, short = 'v', description = "show version")]
    pub version: bool,

    #[argh(
        option,
        short = 'l',
        default = "\"info\".to_string()",
        description = "log level"
    )]
    pub log_level: String,

    #[argh(
        option,
        short = 'c',
        long = "config",
        description = "read configuration from one or more files, wildcard paths are supported"
    )]
    pub configs: Vec<PathBuf>,

    #[cfg(all(unix, not(target_os = "macos")))]
    #[argh(
        switch,
        short = 'w',
        long = "watch",
        description = "watch config files and reload when it changed"
    )]
    pub watch: bool,

    #[argh(
        option,
        short = 't',
        description = "specify how many threads the Tokio runtime will use"
    )]
    pub threads: Option<usize>,

    #[argh(
        option,
        description = "specify keepalive of blocking threads, in seconds"
    )]
    pub blocking_thread_keepalive: Option<u64>,

    #[argh(subcommand)]
    pub sub_commands: Option<SubCommands>,
}

impl RootCommand {
    #![allow(clippy::print_stdout)]
    fn show_version(&self) {
        println!("vertex {}", get_version());
    }

    fn config_paths_with_formats(&self) -> Vec<config::ConfigPath> {
        config::merge_path_lists(vec![(&self.configs, None)])
            .map(|(path, hint)| config::ConfigPath::File(path, hint))
            .collect::<Vec<_>>()
    }

    pub fn run(&self) -> Result<(), ExitCode> {
        if self.version {
            self.show_version();
            return Ok(());
        }

        if let Some(sub_command) = &self.sub_commands {
            sub_command.run()?;
            return Ok(());
        }

        let config_paths = self.config_paths_with_formats();
        #[cfg(all(unix, not(target_os = "macos")))]
        let watch_config = self.watch;
        let threads = match self.threads {
            Some(threads) => {
                framework::set_workers(threads);
                threads
            }
            None => framework::num_workers(),
        };
        let runtime = tokio::runtime::Builder::new_multi_thread()
            .worker_threads(threads)
            // default interval of sources is 15s, 30s should reduce some overhead for
            // create/destroy threads.
            .thread_keep_alive(Duration::from_secs(
                self.blocking_thread_keepalive
                    .unwrap_or(DEFAULT_BLOCKING_THREAD_KEEPALIVE),
            ))
            .thread_name("vertex-worker")
            .enable_io()
            .enable_time()
            .build()
            .unwrap();

        let levels =
            std::env::var("VERTEX_LOG").unwrap_or_else(|_| match self.log_level.as_str() {
                "off" => "off".to_owned(),
                #[cfg(feature = "tokio-console")]
                level => [
                    format!("vertex={}", level),
                    format!("framework={}", level),
                    format!("tail={}", level),
                    format!("codec={}", level),
                    format!("tail={}", level),
                    "tower_limit=trace".to_owned(),
                    "runtime=trace".to_owned(),
                    "tokio=trace".to_owned(),
                    format!("rdkafka={}", level),
                    format!("buffers={}", level),
                ]
                .join(","),
                #[cfg(not(feature = "tokio-console"))]
                level => [
                    format!("vertex={}", level),
                    format!("framework={}", level),
                    format!("tail={}", level),
                    format!("codec={}", level),
                    format!("vrl={}", level),
                    format!("file_source={}", level),
                    "tower_limit=trace".to_owned(),
                    format!("rdkafka={}", level),
                    format!("buffers={}", level),
                ]
                .join(","),
            });

        #[cfg(unix)]
        let color = atty::is(atty::Stream::Stdout);
        #[cfg(not(unix))]
        let color = false;
<<<<<<< HEAD
        framework::trace::init(color, true, &levels);
=======
        framework::trace::init(color, false, &levels, 10);
>>>>>>> 10554c8d

        runtime.block_on(async move {
            let mut config_paths = config::process_paths(&config_paths).ok_or(exitcode::CONFIG)?;

            info!(
                message = "Start vertex",
                threads = threads,
                configs = ?config_paths
            );

            openssl_probe::init_ssl_cert_env_vars();

            let (mut signal_handler, mut signal_rx) = signal::SignalHandler::new();
            signal_handler.forever(signal::os_signals());

            let config = config::load_from_paths_with_provider(&config_paths, &mut signal_handler)
                .await
                .map_err(handle_config_errors)?;

            #[cfg(all(unix, not(target_os = "macos")))]
            if watch_config {
                // Start listening for config changes immediately.
                config::watcher::spawn_thread(config_paths.iter().map(Into::into), None)
                    .map_err(|err| {
                        error!(
                        message = "Unable to start config watcher",
                        ?err
                    );

                        exitcode::CONFIG
                    })?;
            }

            // TODO: how to set this when reload
            let schema = config.global.log_schema.clone();
            log_schema::init_log_schema(|| Ok(schema), true)
                .expect("init log schema success");

            let diff = config::ConfigDiff::initial(&config);
            let pieces = topology::build_or_log_errors(&config, &diff, HashMap::new())
                .await
                .ok_or(exitcode::CONFIG)?;
            let result = topology::start_validate(config, diff, pieces).await;

            #[cfg(feature = "extensions-healthcheck")]
            healthcheck::set_readiness(true);

            let (mut topology, graceful_crash) = result.ok_or(exitcode::CONFIG).unwrap();

            #[cfg(feature = "extensions-heartbeat")]
            heartbeat::report_config(topology.config());

            // run
            let mut graceful_crash = UnboundedReceiverStream::new(graceful_crash);
            let mut sources_finished = topology.sources_finished();

            // Any internal_logs source will have grabbed a copy of the early buffer by this
            // point and set up a subscriber
            framework::trace::stop_buffering();

            let signal = loop {
                tokio::select! {
                    Some(signal) = signal_rx.recv() => {
                        match signal {
                            SignalTo::ReloadFromConfigBuilder(builder) => {
                                match builder.build().map_err(handle_config_errors) {
                                    Ok(mut new_config) => {
                                        new_config.healthchecks.set_require_healthy(true);
                                        match topology.reload_config_and_respawn(new_config).await {
                                            Ok(true) => {
                                                #[cfg(feature = "extensions-heartbeat")]
                                                heartbeat::report_config(topology.config());

                                                info!("Vertex reloaded");
                                            },
                                            Ok(false) => {
                                                info!("Vertex reload failed");
                                            },
                                            // Trigger graceful shutdown for what remains of the topology
                                            Err(()) => {
                                                break SignalTo::Shutdown;
                                            }
                                        }

                                        sources_finished = topology.sources_finished();
                                    },

                                    Err(_) => {
                                        warn!("Vertex config reload failed");
                                    }
                                }
                            }

                            SignalTo::ReloadFromDisk => {
                                // Reload paths
                                config_paths = config::process_paths(&config_paths).unwrap_or(config_paths);
                                let new_config = config::load_from_paths_with_provider(&config_paths, &mut signal_handler).await
                                    .map_err(handle_config_errors)
                                    .ok();

                                if let Some(mut new_config) = new_config {
                                    new_config.healthchecks.set_require_healthy(true);
                                    match topology.reload_config_and_respawn(new_config).await {
                                        Ok(true) => {
                                            info!("Reload config successes");
                                        },
                                        Ok(false) => {
                                            warn!("Reload config failed");
                                        },
                                        Err(()) => {
                                            break SignalTo::Shutdown;
                                        }
                                    }

                                    sources_finished = topology.sources_finished();
                                } else {
                                    warn!("Reload config failed");
                                }
                            }

                            _ => break signal,
                        }
                    },

                    // Trigger graceful shutdown if a component crashed, or all sources have ended
                    _ = graceful_crash.next() => break SignalTo::Shutdown,
                    _ = &mut sources_finished => break SignalTo::Shutdown,
                    else => unreachable!("Signal streams never end"),
                }
            };

            #[cfg(feature = "extensions-healthcheck")]
            healthcheck::set_readiness(false);

            match signal {
                SignalTo::Shutdown => {
                    info!("Shutdown signal received");

                    tokio::select! {
                        // graceful shutdown finished
                        _ = topology.stop() => (),
                        _ = signal_rx.recv() => {
                            // it is highly unlikely that this event will exit from topology

                            // Dropping the shutdown future will immediately shut the server down
                        }
                    }
                }

                SignalTo::Quit => {
                    info!("Quit signal received");

                    // It is highly unlikely that this event will exit from topology
                    drop(topology);
                }

                _ => unreachable!(),
            }

            Ok::<(), ExitCode>(())
        })?;

        runtime.shutdown_timeout(Duration::from_secs(5));

        Ok(())
    }
}

pub fn handle_config_errors(errors: Vec<String>) -> exitcode::ExitCode {
    for err in errors {
        error!(message = "configuration error", ?err);
    }

    exitcode::CONFIG
}

#[derive(Debug, FromArgs)]
#[argh(subcommand)]
pub enum SubCommands {
    Sources(Sources),
    Transforms(Transforms),
    Sinks(Sinks),
    Extensions(Extensions),
    Providers(Providers),
    Validate(validate::Validate),
    Top(top::Top),
}

impl SubCommands {
    pub fn run(&self) -> Result<(), ExitCode> {
        match self {
            SubCommands::Sources(sources) => sources.run(),
            SubCommands::Transforms(transforms) => transforms.run(),
            SubCommands::Sinks(sinks) => sinks.run(),
            SubCommands::Extensions(extensions) => extensions.run(),
            SubCommands::Providers(providers) => providers.run(),
            SubCommands::Validate(validate) => match validate.run() {
                exitcode::OK => Ok(()),
                other => Err(other),
            },
            SubCommands::Top(top) => top.run(),
        }
    }
}

macro_rules! impl_list_and_example {
    ($typ:ident, $desc:ident) => {
        impl $typ {
            #![allow(clippy::print_stdout)]
            pub fn run(&self) -> Result<(), ExitCode> {
                match &self.name {
                    Some(name) => match $desc::example(&name) {
                        Ok(example) => {
                            println!("{}", example.trim());
                            Ok(())
                        }
                        Err(err) => {
                            println!("Generate example failed: {}", err);
                            Err(exitcode::USAGE)
                        }
                    },

                    _ => {
                        for item in $desc::types() {
                            println!("{}", item);
                        }

                        Ok(())
                    }
                }
            }
        }
    };
}

#[derive(Debug, FromArgs)]
#[argh(subcommand, name = "sources", description = "List all sources")]
pub struct Sources {
    #[argh(positional, description = "source name")]
    name: Option<String>,
}

impl_list_and_example!(Sources, SourceDescription);

#[derive(Debug, FromArgs)]
#[argh(subcommand, name = "transforms", description = "List transforms")]
pub struct Transforms {
    #[argh(positional, description = "transform name")]
    name: Option<String>,
}

impl_list_and_example!(Transforms, TransformDescription);

#[derive(Debug, FromArgs)]
#[argh(subcommand, name = "sinks", description = "List sinks")]
pub struct Sinks {
    #[argh(positional, description = "sink name")]
    name: Option<String>,
}

impl_list_and_example!(Sinks, SinkDescription);

#[derive(Debug, FromArgs)]
#[argh(subcommand, name = "extensions", description = "List extensions")]
pub struct Extensions {
    #[argh(positional, description = "extension name")]
    name: Option<String>,
}

impl_list_and_example!(Extensions, ExtensionDescription);

#[derive(Debug, FromArgs)]
#[argh(subcommand, name = "providers", description = "List providers")]
pub struct Providers {
    #[argh(positional, description = "provider name")]
    name: Option<String>,
}

impl_list_and_example!(Providers, ProviderDescription);<|MERGE_RESOLUTION|>--- conflicted
+++ resolved
@@ -152,11 +152,8 @@
         let color = atty::is(atty::Stream::Stdout);
         #[cfg(not(unix))]
         let color = false;
-<<<<<<< HEAD
+        
         framework::trace::init(color, true, &levels);
-=======
-        framework::trace::init(color, false, &levels, 10);
->>>>>>> 10554c8d
 
         runtime.block_on(async move {
             let mut config_paths = config::process_paths(&config_paths).ok_or(exitcode::CONFIG)?;
