--- conflicted
+++ resolved
@@ -16,12 +16,8 @@
 use event::Metric;
 use event::{Events, MetricValue};
 use framework::config::{
-<<<<<<< HEAD
-    DataType, GenerateConfig, Resource, SinkConfig, SinkContext, SinkDescription,
-=======
     deserialize_duration, serialize_duration, DataType, GenerateConfig, Resource, SinkConfig,
     SinkContext, SinkDescription,
->>>>>>> 9945d420
 };
 use framework::stream::tripwire_handler;
 use framework::tls::{MaybeTlsSettings, TlsConfig};
@@ -37,29 +33,6 @@
 
 #[derive(Clone, Debug, Deserialize, Serialize)]
 #[serde(deny_unknown_fields)]
-<<<<<<< HEAD
-pub struct PrometheusExporterConfig {
-    pub tls: Option<TlsConfig>,
-
-    #[serde(default = "default_endpoint")]
-    pub endpoint: SocketAddr,
-
-    #[serde(default = "default_telemetry_path")]
-    pub telemetry_path: String,
-}
-
-impl Default for PrometheusExporterConfig {
-    fn default() -> Self {
-        Self {
-            tls: None,
-            endpoint: default_endpoint(),
-            telemetry_path: default_telemetry_path(),
-        }
-    }
-}
-
-fn default_endpoint() -> SocketAddr {
-=======
 struct PrometheusExporterConfig {
     tls: Option<TlsConfig>,
 
@@ -75,7 +48,6 @@
 }
 
 fn default_endpoint_address() -> SocketAddr {
->>>>>>> 9945d420
     SocketAddr::new(IpAddr::V4(Ipv4Addr::new(0, 0, 0, 0)), 9100)
 }
 
@@ -250,14 +222,8 @@
             }
         });
 
-<<<<<<< HEAD
-        let (trigger, tripwire) = Tripwire::new();
-        let address = self.config.endpoint;
-        let tls = self.config.tls.clone();
-=======
         let address = self.endpoint;
         let tls = self.tls.clone();
->>>>>>> 9945d420
         tokio::spawn(async move {
             let tls = MaybeTlsSettings::from_config(&tls, true).map_err(|err| {
                 error!(message = "Server TLS error", ?err);
