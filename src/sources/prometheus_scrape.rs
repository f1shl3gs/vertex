--- conflicted
+++ resolved
@@ -42,17 +42,6 @@
     /// "honor_labels" configuration.
     #[serde(default)]
     honor_labels: bool,
-<<<<<<< HEAD
-=======
-
-    tls: Option<TlsConfig>,
-
-    auth: Option<Auth>,
-
-    /// Global jitterSeed seed is used to spread scrape workload across HA setup.
-    #[serde(default)]
-    jitter_seed: u64,
->>>>>>> 74f37d56
 }
 
 #[async_trait::async_trait]
