--- conflicted
+++ resolved
@@ -1,18 +1,16 @@
 use crate::{
     event::Metric,
     invalid_error,
-<<<<<<< HEAD
-    sources::node::errors::{Error},
-=======
     tags,
->>>>>>> 8f67b493
 };
-use std::{
-    convert::TryFrom,
-    path::Path,
-    convert::TryInto,
+use crate::sources::node::errors::{
+    Error,
 };
 use tokio::io::AsyncBufReadExt;
+use std::convert::TryFrom;
+use std::path::Path;
+use std::convert::TryInto;
+
 
 /// Network models the "net" line.
 #[derive(Debug, Default, PartialEq)]
