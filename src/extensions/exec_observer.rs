--- conflicted
+++ resolved
@@ -36,21 +36,16 @@
 #[typetag::serde(name = "exec_observer")]
 impl ExtensionConfig for Config {
     async fn build(&self, cx: ExtensionContext) -> crate::Result<Extension> {
-<<<<<<< HEAD
         let observer = Observer::register(cx.key);
-        let program = self.path.clone();
-=======
-        let observer = Observer::register(cx.name);
         let program = self.command.clone();
->>>>>>> e48bece7
         let args = self.args.clone();
-        let working_dir = self.working_directory.clone();
+        let working_directory = self.working_directory.clone();
 
         Ok(Box::pin(run(
             observer,
             self.interval,
             cx.shutdown,
-            async move || list_endpoints(&program, &args, working_dir.as_ref()).await,
+            async move || list_endpoints(&program, &args, working_directory.as_ref()).await,
         )))
     }
 }
