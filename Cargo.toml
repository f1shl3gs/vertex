--- conflicted
+++ resolved
@@ -38,11 +38,8 @@
     "sources-internal_metrics",
     "sources-redis",
     "sources-zookeeper",
-<<<<<<< HEAD
     "sources-generator",
-=======
     "sources-nginx_stub",
->>>>>>> cd525837
     # transforms
     "transforms-add_tags",
     "transforms-add_fields",
@@ -178,9 +175,8 @@
 rustls = { version = "0.19.1" }
 tokio-rustls = { version = "0.22.0" }
 rustls-native-certs = { version = "0.5.0" }
-webpki = { version = "0.21.0" }
 webpki-roots = { version = "0.21.0" }
-ct-logs = { version = "0.8.0" }
+ct-logs = { version = "0.9.0" }
 
 # Profile
 # criterion is not neccessary for any functionality, but the bench
