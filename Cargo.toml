--- conflicted
+++ resolved
@@ -116,13 +116,10 @@
 sources = [
     "sources-bind",
     "sources-consul",
-<<<<<<< HEAD
     "sources-demo_logs",
-=======
     "sources-elasticsearch",
     "sources-exec",
     "sources-fluentd",
->>>>>>> d7cecf99
     "sources-generator",
     "sources-haproxy",
     "sources-internal_logs",
@@ -153,11 +150,8 @@
 
 sources-bind = []
 sources-consul = []
-<<<<<<< HEAD
 sources-demo_logs = []
-=======
 sources-exec = ["tokio/process"]
->>>>>>> d7cecf99
 sources-generator = []
 sources-node_metrics = ["libc", "netlink-packet-sock-diag", "netlink-sys"]
 sources-ntp = ["rsntp/tokio", "rsntp/async"]
