--- conflicted
+++ resolved
@@ -270,13 +270,8 @@
 tempfile = { version = "3.2.0" }
 testcontainers = { version = "0.12.0" }
 testify = { path = "lib/testify" }
-<<<<<<< HEAD
 tokio = { version = "1.15.0", features = ["test-util"] }
 tokio-test = { version = "0.4.2" }
-=======
-assert_cmd = { version = "2.0.4" }
-proptest = { version = "1.0" }
->>>>>>> ab6e1904
 tower-test = { version = "0.4.0" }
 
 [dependencies]
