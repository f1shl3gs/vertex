--- conflicted
+++ resolved
@@ -422,13 +422,8 @@
 snap = { version = "1.1.0", default-features = false, optional = true }
 sqlx = { version = "0.7.1", default-features = false, optional = true, features = ["mysql", "runtime-tokio-rustls", "macros"] }
 thiserror = { version = "1.0.48" }
-<<<<<<< HEAD
 tonic = { version = "0.10.1", default-features = false, features = ["transport"], optional = true }
-tonic-health = { version = "0.10.0", default-features = false, optional = true }
-=======
-tonic = { version = "0.10.0", default-features = false, features = ["transport"], optional = true }
 tonic-health = { version = "0.10.1", default-features = false, optional = true }
->>>>>>> acf77e48
 typetag = { version = "0.2.13" }
 url = { version = "2.4.1", features = ["serde"] }
 uuid = { version = "1.4.1", default-features = false, features = ["v4"], optional = true }