--- conflicted
+++ resolved
@@ -362,13 +362,8 @@
 # Tracing
 tracing = { version = "0.1.32", default-features = false }
 tracing-log = { version = "0.1.2", default-features = false }
-<<<<<<< HEAD
-tracing-subscriber = { version = "0.3.10", optional = true, default-features = false, features = ["std", "registry"] }
-tracing-core = { version = "0.1.23" }
-=======
-tracing-subscriber = { version = "0.3.9", optional = true, default-features = false, features = ["std", "registry"] }
+tracing-subscriber = { version = "0.3.10", optional = true, default-features = false, features = ["std", "registry"] 
 tracing-core = { version = "0.1.24" }
->>>>>>> b53527d3
 
 # HTTP
 hyper = { version = "0.14.18", features = ["client", "runtime", "http1", "http2", "server", "stream"] }
