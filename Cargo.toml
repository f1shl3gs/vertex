--- conflicted
+++ resolved
@@ -228,6 +228,7 @@
 testify = { path = "lib/testify" }
 assert_cmd = { version = "2.0.2" }
 proptest = { version = "1.0" }
+tower-test = { version = "0.4.0" }
 
 [dependencies]
 # workspaces
@@ -278,14 +279,8 @@
 http = { version = "0.2.5" }
 headers = { version = "0.3.5" }
 
-<<<<<<< HEAD
 # Tower
 tower = { version = "0.4.10", default-features = false, features = ["buffer", "limit", "retry", "timeout", "util"] }
-=======
-# tower
-tower = { version = "0.4.11", default-features = false, features = ["buffer", "limit", "retry", "timeout", "util"] }
->>>>>>> 9ff08604
-tower-test = { version = "0.4.0" }
 
 # Serde
 serde = { version = "1.0.130", features = ["derive", "std", "rc"] }
@@ -311,13 +306,8 @@
 # Networking
 socket2 = { version = "0.4.2", default-features = false }
 
-<<<<<<< HEAD
 # Profile
 pprof = { version = "0.6.0", default-features = false, optional = true, features = ["flamegraph", "protobuf"] }
-=======
-# profile
-pprof = { version = "0.6.1", default-features = false, optional = true, features = ["flamegraph", "protobuf"] }
->>>>>>> 9ff08604
 
 # External libs
 chrono = { version = "0.4.19", features = ["serde"] }
