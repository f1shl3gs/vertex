--- conflicted
+++ resolved
@@ -320,11 +320,7 @@
 
 # TLS
 tokio-openssl = { version = "0.6.3", default-features = false }
-<<<<<<< HEAD
-openssl = { version = "0.10.36", default-features = false }
-=======
-openssl = { version = "0.10.38", default-features = false, features = ["vendored"] }
->>>>>>> 99dba493
+openssl = { version = "0.10.36", default-features = false, features = ["vendored"] }
 hyper-openssl = { version = "0.9.1", default-features = false }
 
 # Networking
