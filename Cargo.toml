--- conflicted
+++ resolved
@@ -413,13 +413,8 @@
 mimalloc = { version = "0.1.48", default-features = false, optional = true }
 scudo = { git = "https://github.com/google/rust-scudo", rev = "0b2d15e4dce43c9dea1de55c5cf746130cb0849b", optional = true }
 snmalloc-rs = { version = "0.3.8", optional = true, default-features = false, features = ["build_cc"] }
-<<<<<<< HEAD
 tikv-jemallocator = { version = "0.6.1", optional = true, features = ["unprefixed_malloc_on_supported_platforms"] }
-tikv-jemalloc-ctl = { version = "0.6.0", optional = true, features = ["use_std"] }
-=======
-tikv-jemallocator = { version = "0.6.0", optional = true, features = ["unprefixed_malloc_on_supported_platforms"] }
 tikv-jemalloc-ctl = { version = "0.6.1", optional = true, features = ["use_std"] }
->>>>>>> 9eefa68c
 
 # Futrures & Tokio
 async-stream = { version = "0.3.6", optional = true }
